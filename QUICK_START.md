--- conflicted
+++ resolved
@@ -94,12 +94,7 @@
 ### "No NDVI observations"
 
 **Fix**: Increase the buffer radius or widen the start/end years to capture more
-<<<<<<< HEAD
-Landsat scenes. You can also raise the **Max cloud cover** slider in the
-Streamlit sidebar to accept scenes with partial cloud contamination.
-=======
 Landsat scenes.
->>>>>>> cb84dce7
 
 ### Slow downloads
 
