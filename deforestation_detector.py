"""Utilities for downloading and analysing Landsat NDVI time-series data."""

from __future__ import annotations

from dataclasses import dataclass
from datetime import datetime
from io import BytesIO
from typing import Dict, List, Optional, Tuple

import folium
import matplotlib.dates as mdates
import matplotlib.pyplot as plt
import numpy as np
import pandas as pd
import pyproj
import rasterio
from pystac_client import Client
from pystac_client.exceptions import APIError
from rasterio.errors import RasterioIOError
from rasterio.mask import mask
from rasterio.env import Env
from shapely.geometry import Polygon, mapping
from shapely.ops import transform as shapely_transform

try:  # Pillow 9.1+ exposes resampling filters via Image.Resampling
    from PIL import Image, ImageDraw, ImageFont, ImageOps
except ImportError:  # pragma: no cover - optional dependency at runtime
    Image = ImageDraw = ImageFont = ImageOps = None  # type: ignore
    _RESAMPLING_BILINEAR = None
else:  # pragma: no cover - import-time branch
    _RESAMPLING_BILINEAR = getattr(Image, "Resampling", Image).BILINEAR

STAC_API_URL = "https://earth-search.aws.element84.com/v1"
LANDSAT_COLLECTION = "landsat-c2-l2"
<<<<<<< HEAD
# Landsat surface reflectance assets differ between sensors. Later missions
# (Landsat 8/9) expose the visible bands as B2/B3/B4 with NIR as B5, whereas
# earlier sensors (Landsat 4/5/7) expose them as B1/B2/B3 with NIR as B4.  The
# detector dynamically selects the appropriate set of bands for each scene so it
# can operate across the full 1984–present archive.
LANDSAT_BAND_PRIORITY = (
    ("SR_B5", "SR_B4", "SR_B3", "SR_B2"),  # Landsat 8/9
    ("SR_B4", "SR_B3", "SR_B2", "SR_B1"),  # Landsat 4/5/7
)
=======
NIR_BAND = "SR_B5"
RED_BAND = "SR_B4"
GREEN_BAND = "SR_B3"
BLUE_BAND = "SR_B2"
>>>>>>> adf15901
L2_SCALE = 0.0000275
L2_OFFSET = -0.2


@dataclass
class LandsatScene:
    """Container for the assets required to compute NDVI for a scene."""

    id: str
    datetime: datetime
    nir_href: str
    red_href: str
    green_href: str
    blue_href: str


class DeforestationDetector:
    """Download Landsat L2 scenes and derive NDVI statistics for polygons."""

    def __init__(
        self,
        start_year: int = 2015,
        end_year: int = 2024,
        *,
        max_cloud_cover: int = 70,
        stac_url: str = STAC_API_URL,
        stac_client: Optional[Client] = None,
    ) -> None:
        if end_year < start_year:
            raise ValueError("end_year must be greater or equal to start_year")

        self.start_year = start_year
        self.end_year = end_year
        self.start_date = f"{start_year}-01-01"
        self.end_date = f"{end_year}-12-31"
        self.max_cloud_cover = max_cloud_cover
        self.geod = pyproj.Geod(ellps="WGS84")
        self.client = stac_client or Client.open(stac_url)

    # ------------------------------------------------------------------
    # Geometry helpers
    # ------------------------------------------------------------------
    def create_buffer_polygon(
        self, latitude: float, longitude: float, buffer_km: float = 5
    ) -> Polygon:
        """Return a polygon approximating a geodesic buffer around a point."""

        azimuths = np.linspace(0, 360, num=73)
        lon_arr = np.full_like(azimuths, longitude, dtype=float)
        lat_arr = np.full_like(azimuths, latitude, dtype=float)
        distances = np.full_like(azimuths, buffer_km * 1000.0, dtype=float)
        lon_points, lat_points, _ = self.geod.fwd(lon_arr, lat_arr, azimuths, distances)
        ring = np.column_stack((lon_points, lat_points))
        return Polygon(ring)

    # ------------------------------------------------------------------
    # Landsat retrieval and processing
    # ------------------------------------------------------------------
    def _select_asset_href(self, asset) -> str:
        """Return an HTTP-accessible href for a STAC asset."""

        href = getattr(asset, "href", "") or ""

        alternates = getattr(asset, "extra_fields", {}).get("alternate", [])
        if isinstance(alternates, dict):
            alternates = [alternates]
        for alternate in alternates:
            alt_href = alternate.get("href")
            if isinstance(alt_href, str) and alt_href.startswith("http"):
                return alt_href

        s3_prefix_map = {
            "s3://usgs-landsat/": "https://landsatlook.usgs.gov/data/",
            "s3://landsat-c2/": "https://landsatlook.usgs.gov/data/",
            "s3://landsat-pds/": "https://landsat-pds.s3.amazonaws.com/",
        }
        for prefix, replacement in s3_prefix_map.items():
            if href.startswith(prefix):
                return href.replace(prefix, replacement)

        return href

<<<<<<< HEAD
    def _resolve_band_hrefs(self, assets) -> Optional[Dict[str, object]]:
        """Return the set of STAC assets that contain the RGB + NIR bands."""

        for nir_band, red_band, green_band, blue_band in LANDSAT_BAND_PRIORITY:
            required = {nir_band, red_band, green_band, blue_band}
            if not required.issubset(assets):
                continue

            return {
                "nir": assets[nir_band],
                "red": assets[red_band],
                "green": assets[green_band],
                "blue": assets[blue_band],
            }

        return None

=======
>>>>>>> adf15901
    def _search_landsat_scenes(self, polygon: Polygon) -> List[LandsatScene]:
        """Query the STAC API for Landsat scenes covering ``polygon``."""

        try:
            search = self.client.search(
                collections=[LANDSAT_COLLECTION],
                datetime=f"{self.start_date}/{self.end_date}",
                query={"eo:cloud_cover": {"lt": self.max_cloud_cover}},
                intersects=mapping(polygon),
            )
        except APIError as exc:
            raise RuntimeError(
                "Unable to query the Landsat STAC endpoint."
            ) from exc

        items = list(search.get_items())
        print(f"Found {len(items)} Landsat scenes matching the criteria")
        
        scenes: List[LandsatScene] = []
        required_bands = [NIR_BAND, RED_BAND, GREEN_BAND, BLUE_BAND]

        for item in items:
            assets = item.assets
<<<<<<< HEAD
            band_hrefs = self._resolve_band_hrefs(assets)
            if band_hrefs is None:
                continue

            nir_asset = band_hrefs["nir"]
            red_asset = band_hrefs["red"]
            green_asset = band_hrefs["green"]
            blue_asset = band_hrefs["blue"]
=======
            required_bands = {NIR_BAND, RED_BAND, GREEN_BAND, BLUE_BAND}
            if not required_bands.issubset(assets):
                continue

            nir_asset = assets[NIR_BAND]
            red_asset = assets[RED_BAND]
            green_asset = assets[GREEN_BAND]
            blue_asset = assets[BLUE_BAND]
>>>>>>> adf15901

            scenes.append(
                LandsatScene(
                    id=item.id,
                    datetime=datetime.fromisoformat(
                        item.properties["datetime"].replace("Z", "+00:00")
                    ),
                    nir_href=self._select_asset_href(nir_asset),
                    red_href=self._select_asset_href(red_asset),
                    green_href=self._select_asset_href(green_asset),
                    blue_href=self._select_asset_href(blue_asset),
                )
            )

        scenes.sort(key=lambda scene: scene.datetime)
        print(f"Prepared {len(scenes)} scenes for NDVI calculation")
        return scenes

    def _read_band_array(
        self, href: str, polygon: Polygon
    ) -> Tuple[np.ndarray, float, float]:
        """Read a single Landsat band clipped to ``polygon`` and return scaling."""
<<<<<<< HEAD
=======

        # Set up rasterio environment with AWS request payer
        env_options = {
            'AWS_REQUEST_PAYER': 'requester',
            'GDAL_HTTP_MULTIRANGE': 'YES',
            'GDAL_HTTP_MERGE_CONSECUTIVE_RANGES': 'YES',
            'GDAL_DISABLE_READDIR_ON_OPEN': 'EMPTY_DIR',
            'CPL_VSIL_CURL_ALLOWED_EXTENSIONS': '.tif',
        }
>>>>>>> adf15901

        try:
            with rasterio.open(href) as src:
                nodata = src.nodata
                if src.crs is None:
                    raise RuntimeError(f"Raster {href} lacks CRS information")
                transformer = pyproj.Transformer.from_crs(
                    "EPSG:4326", src.crs, always_xy=True
                )
                projected_polygon = shapely_transform(transformer.transform, polygon)
                data, _ = mask(
                    src,
                    [mapping(projected_polygon)],
                    crop=True,
                    filled=False,
                )
                scale = (
                    float(src.scales[0])
                    if src.scales and src.scales[0] is not None
                    else L2_SCALE
                )
                offset = (
                    float(src.offsets[0])
                    if src.offsets and src.offsets[0] is not None
                    else L2_OFFSET
                )
        except RasterioIOError as exc:  # pragma: no cover - network/local IO
            raise RuntimeError(f"Unable to read raster {href}: {exc}") from exc
        except Exception as exc:
            raise RuntimeError(f"Unexpected error reading {href}: {exc}") from exc

        band = data[0]
        if isinstance(band, np.ma.MaskedArray):
            band = band.filled(np.nan)

<<<<<<< HEAD
        band = data[0]
        if isinstance(band, np.ma.MaskedArray):
            band = band.filled(np.nan)

=======
>>>>>>> adf15901
        band = band.astype("float32")
        if nodata is not None:
            band = np.where(np.isclose(band, nodata), np.nan, band)
        band = np.where(np.isclose(band, -9999), np.nan, band)
        return band, scale, offset

    def _calculate_scene_ndvi(self, scene: LandsatScene, polygon: Polygon) -> Optional[float]:
        """Return the mean NDVI for ``scene`` over ``polygon``."""

        try:
            nir, nir_scale, nir_offset = self._read_band_array(scene.nir_href, polygon)
            red, red_scale, red_offset = self._read_band_array(scene.red_href, polygon)
        except RuntimeError:
            return None

        if nir.shape != red.shape:
            min_rows = min(nir.shape[0], red.shape[0])
            min_cols = min(nir.shape[1], red.shape[1])
            nir = nir[:min_rows, :min_cols]
            red = red[:min_rows, :min_cols]

        nir_reflectance = nir * nir_scale + nir_offset
        red_reflectance = red * red_scale + red_offset

        denominator = nir_reflectance + red_reflectance
        with np.errstate(divide="ignore", invalid="ignore"):
            ndvi = (nir_reflectance - red_reflectance) / denominator

        ndvi = np.where(np.isfinite(ndvi), ndvi, np.nan)
        
        # Count valid pixels
        valid_pixels = np.sum(~np.isnan(ndvi))
        total_pixels = ndvi.size
        
        if valid_pixels == 0:
            print(f"Warning: No valid pixels for scene {scene.id}")
            return None
        
        if valid_pixels < total_pixels * 0.1:  # Less than 10% valid data
            print(f"Warning: Scene {scene.id} has only {valid_pixels}/{total_pixels} valid pixels ({100*valid_pixels/total_pixels:.1f}%)")

        return float(np.nanmean(ndvi))

    def extract_ndvi_time_series(
        self, geometry: Polygon, location_name: str
    ) -> pd.DataFrame:
        """Extract NDVI measurements for every Landsat scene that intersects."""

        df, _ = self.extract_ndvi_time_series_and_scenes(geometry, location_name)
        return df

    def extract_ndvi_time_series_and_scenes(
        self, geometry: Polygon, location_name: str
    ) -> Tuple[pd.DataFrame, List[LandsatScene]]:
        """Return the NDVI dataframe and associated Landsat scenes."""

        scenes = self._search_landsat_scenes(geometry)
        
        if not scenes:
            print(f"No scenes found for {location_name}")
            return pd.DataFrame(columns=["date", "ndvi_mean", "location"]), []

        records: List[Dict[str, object]] = []
        successful_scenes = 0
        
        for idx, scene in enumerate(scenes):
            print(f"Processing scene {idx+1}/{len(scenes)}: {scene.id} ({scene.datetime.strftime('%Y-%m-%d')})")
            ndvi_mean = self._calculate_scene_ndvi(scene, geometry)
            if ndvi_mean is None:
                continue
            records.append(
                {
                    "date": scene.datetime,
                    "ndvi_mean": ndvi_mean,
                    "location": location_name,
                }
            )
            successful_scenes += 1

        print(f"Successfully calculated NDVI for {successful_scenes}/{len(scenes)} scenes")
        
        df = pd.DataFrame(records)
        if not df.empty:
            df["date"] = pd.to_datetime(df["date"])
            df = df.sort_values("date")
        return df, scenes

    # ------------------------------------------------------------------
    # Analysis and visualisation utilities
    # ------------------------------------------------------------------
    def analyze_deforestation(self, df: pd.DataFrame) -> Dict[str, object]:
        """Analyse NDVI trends to detect possible deforestation."""

        if df.empty:
            return {
                "trend": None,
                "change_percentage": 0.0,
                "mean_ndvi_start": 0.0,
                "mean_ndvi_end": 0.0,
                "deforestation_detected": False,
                "annual_means": pd.Series(dtype=float),
            }

        df = df.copy()
        df["year"] = df["date"].dt.year
        annual_means = df.groupby("year")["ndvi_mean"].mean()

        first_period = (
            df[df["year"] <= df["year"].min() + 2]["ndvi_mean"].mean()
        )
        last_period = (
            df[df["year"] >= df["year"].max() - 2]["ndvi_mean"].mean()
        )

        change_percentage = (
            ((last_period - first_period) / first_period) * 100 if first_period else 0.0
        )
        deforestation_detected = change_percentage < -15

        return {
            "trend": "decreasing" if change_percentage < 0 else "increasing",
            "change_percentage": change_percentage,
            "mean_ndvi_start": first_period,
            "mean_ndvi_end": last_period,
            "deforestation_detected": deforestation_detected,
            "annual_means": annual_means,
        }

    def plot_ndvi_time_series(
        self,
        df_dict: Dict[str, pd.DataFrame],
        *,
        save_path: Optional[str] = None,
        show: bool = True,
    ) -> plt.Figure:
        """Create a multi-panel NDVI plot from the extracted time-series."""

        if not df_dict:
            raise ValueError("df_dict must contain at least one location")

        fig, axes = plt.subplots(len(df_dict), 1, figsize=(14, 6 * len(df_dict)))
        if len(df_dict) == 1:
            axes = [axes]

        for ax, (location_name, df) in zip(axes, df_dict.items()):
            if df.empty:
                ax.text(
                    0.5,
                    0.5,
                    f"No data available for {location_name}",
                    ha="center",
                    va="center",
                    fontsize=12,
                )
                ax.set_title(f"{location_name} - No Data")
                ax.set_axis_off()
                continue

            df = df.copy()
            ax.scatter(
                df["date"],
                df["ndvi_mean"],
                alpha=0.4,
                s=30,
                label="NDVI measurements",
                color="#2ecc71",
            )

            df["ndvi_smooth"] = df["ndvi_mean"].rolling(window=5, center=True).mean()
            ax.plot(
                df["date"],
                df["ndvi_smooth"],
                linewidth=2.5,
                label="Smoothed trend",
                color="#27ae60",
            )

            df["year"] = df["date"].dt.year
            annual_means = df.groupby("year").agg({"ndvi_mean": "mean", "date": "mean"})
            ax.plot(
                annual_means["date"],
                annual_means["ndvi_mean"],
                "o-",
                linewidth=2,
                markersize=8,
                label="Annual average",
                color="#e74c3c",
            )

            analysis = self.analyze_deforestation(df)
            status = (
                "⚠ DEFORESTATION DETECTED"
                if analysis["deforestation_detected"]
                else "✓ Stable/Improving"
            )

            ax.set_xlabel("Date", fontsize=12, fontweight="bold")
            ax.set_ylabel("NDVI", fontsize=12, fontweight="bold")
            ax.set_title(
                (
                    f"{location_name} - NDVI Time Series\n"
                    f"Change: {analysis['change_percentage']:.1f}% | Status: {status}"
                ),
                fontsize=13,
                fontweight="bold",
                pad=15,
            )

            ax.grid(True, alpha=0.3, linestyle="--")
            ax.legend(loc="best", fontsize=10)
            ax.set_ylim([0, 1])

            ax.xaxis.set_major_formatter(mdates.DateFormatter("%Y"))
            ax.xaxis.set_major_locator(mdates.YearLocator())
            plt.setp(ax.xaxis.get_majorticklabels(), rotation=45, ha="right")

        fig.tight_layout()

        if save_path:
            fig.savefig(save_path, dpi=300, bbox_inches="tight")
        if show:
            plt.show()
        return fig

    def _prepare_true_color_frame(
        self,
        red_reflectance: np.ndarray,
        green_reflectance: np.ndarray,
        blue_reflectance: np.ndarray,
        *,
        frame_size: int,
    ) -> Optional[Image.Image]:
        """Create a display-ready RGB image from reflectance bands."""

        if (
            red_reflectance.shape != green_reflectance.shape
            or red_reflectance.shape != blue_reflectance.shape
        ):
            min_rows = min(
                red_reflectance.shape[0],
                green_reflectance.shape[0],
                blue_reflectance.shape[0],
            )
            min_cols = min(
                red_reflectance.shape[1],
                green_reflectance.shape[1],
                blue_reflectance.shape[1],
            )
            red_reflectance = red_reflectance[:min_rows, :min_cols]
            green_reflectance = green_reflectance[:min_rows, :min_cols]
            blue_reflectance = blue_reflectance[:min_rows, :min_cols]

        stack = np.stack(
            [red_reflectance, green_reflectance, blue_reflectance], axis=-1
        ).astype("float32")
        if not np.isfinite(stack).any():
            return None

        finite_values = stack[np.isfinite(stack)]
        if finite_values.size == 0:
            return None

        lower, upper = np.nanpercentile(finite_values, (2, 98))
        if not np.isfinite(lower) or not np.isfinite(upper) or upper <= lower:
            lower, upper = 0.0, 0.3

        scaled = (stack - lower) / (upper - lower if upper > lower else 1.0)
        scaled = np.clip(scaled, 0.0, 1.0)
        scaled = np.nan_to_num(scaled, nan=0.0)

        rgb_uint8 = (scaled * 255).astype(np.uint8)
        image = Image.fromarray(rgb_uint8, mode="RGB")
        image = ImageOps.fit(image, (frame_size, frame_size), method=_RESAMPLING_BILINEAR)
        return image

    def _annotate_frame(self, image: Image.Image, timestamp: datetime) -> None:
        """Overlay the acquisition year on the GIF frame."""

        draw = ImageDraw.Draw(image)
        text = timestamp.strftime("%Y")
        font = ImageFont.load_default()
        text_width, text_height = draw.textsize(text, font=font)
        padding = 10
        rect = (
            padding,
            padding,
            padding + text_width + 12,
            padding + text_height + 12,
        )
        draw.rectangle(rect, fill=(0, 0, 0))
        draw.text(
            (rect[0] + 6, rect[1] + 6),
            text,
            font=font,
            fill=(255, 255, 255),
        )

    def create_time_lapse_gif(
        self,
        polygon: Polygon,
        scenes: List[LandsatScene],
        *,
        frame_size: int = 512,
        frame_duration_ms: int = 800,
    ) -> bytes:
        """Generate a true-colour Landsat GIF for the supplied scenes."""

        if Image is None or ImageOps is None or _RESAMPLING_BILINEAR is None:
            raise ImportError("Pillow is required to generate Landsat time-lapse GIFs.")

        if not scenes:
            raise ValueError("scenes must contain at least one LandsatScene")

        frames: List[Image.Image] = []

        for scene in scenes:
            try:
                red, red_scale, red_offset = self._read_band_array(
                    scene.red_href, polygon
                )
                green, green_scale, green_offset = self._read_band_array(
                    scene.green_href, polygon
                )
                blue, blue_scale, blue_offset = self._read_band_array(
                    scene.blue_href, polygon
                )
            except RuntimeError:
                continue

            frame = self._prepare_true_color_frame(
                red * red_scale + red_offset,
                green * green_scale + green_offset,
                blue * blue_scale + blue_offset,
                frame_size=frame_size,
            )
            if frame is None:
                continue

            self._annotate_frame(frame, scene.datetime)
            frames.append(frame)

        if not frames:
            raise RuntimeError("Unable to generate GIF frames from the available scenes")

        buffer = BytesIO()
        frames[0].save(
            buffer,
            format="GIF",
            save_all=True,
            append_images=frames[1:],
            duration=frame_duration_ms,
            loop=0,
        )
        buffer.seek(0)
        return buffer.getvalue()

    def create_interactive_map(
        self, locations_df: pd.DataFrame, ndvi_data_dict: Dict[str, pd.DataFrame]
    ) -> folium.Map:
        """Render an interactive map with NDVI status indicators."""

        if locations_df.empty:
            raise ValueError("locations_df must contain at least one location")

        center_lat = locations_df["latitude"].mean()
        center_lon = locations_df["longitude"].mean()

        m = folium.Map(location=[center_lat, center_lon], zoom_start=7, tiles="OpenStreetMap")

        for _, row in locations_df.iterrows():
            location_name = row["location_name"]
            analysis = None
            if location_name in ndvi_data_dict and not ndvi_data_dict[location_name].empty:
                analysis = self.analyze_deforestation(ndvi_data_dict[location_name])

            if analysis:
                color = "red" if analysis["deforestation_detected"] else "green"
                icon = "exclamation-triangle" if analysis["deforestation_detected"] else "leaf"
                popup_html = f"""
                <div style=\"font-family: Arial; min-width: 200px;\">
                    <h4>{location_name}</h4>
                    <p><b>Status:</b> {'⚠ Deforestation Detected' if analysis['deforestation_detected'] else '✓ Stable'}</p>
                    <p><b>NDVI Change:</b> {analysis['change_percentage']:.1f}%</p>
                    <p><b>Start NDVI:</b> {analysis['mean_ndvi_start']:.3f}</p>
                    <p><b>End NDVI:</b> {analysis['mean_ndvi_end']:.3f}</p>
                </div>
                """
            else:
                color = "gray"
                icon = "question"
                popup_html = f"""
                <div style=\"font-family: Arial; min-width: 200px;\">
                    <h4>{location_name}</h4>
                    <p>No NDVI observations available.</p>
                </div>
                """

            folium.Marker(
                location=[row["latitude"], row["longitude"]],
                popup=folium.Popup(popup_html, max_width=300),
                icon=folium.Icon(color=color, icon=icon, prefix="fa"),
            ).add_to(m)

        return m

    # ------------------------------------------------------------------
    # Utilities
    # ------------------------------------------------------------------
    def load_locations_from_csv(self, csv_path: str) -> pd.DataFrame:
        """Load a CSV file containing ``location_name``, ``latitude`` and ``longitude``."""

        df = pd.read_csv(csv_path)
        required = {"location_name", "latitude", "longitude"}
        missing = required.difference(df.columns)
        if missing:
            missing_cols = ", ".join(sorted(missing))
            raise ValueError(f"CSV is missing required column(s): {missing_cols}")
        return df<|MERGE_RESOLUTION|>--- conflicted
+++ resolved
@@ -32,7 +32,6 @@
 
 STAC_API_URL = "https://earth-search.aws.element84.com/v1"
 LANDSAT_COLLECTION = "landsat-c2-l2"
-<<<<<<< HEAD
 # Landsat surface reflectance assets differ between sensors. Later missions
 # (Landsat 8/9) expose the visible bands as B2/B3/B4 with NIR as B5, whereas
 # earlier sensors (Landsat 4/5/7) expose them as B1/B2/B3 with NIR as B4.  The
@@ -42,12 +41,6 @@
     ("SR_B5", "SR_B4", "SR_B3", "SR_B2"),  # Landsat 8/9
     ("SR_B4", "SR_B3", "SR_B2", "SR_B1"),  # Landsat 4/5/7
 )
-=======
-NIR_BAND = "SR_B5"
-RED_BAND = "SR_B4"
-GREEN_BAND = "SR_B3"
-BLUE_BAND = "SR_B2"
->>>>>>> adf15901
 L2_SCALE = 0.0000275
 L2_OFFSET = -0.2
 
@@ -130,7 +123,6 @@
 
         return href
 
-<<<<<<< HEAD
     def _resolve_band_hrefs(self, assets) -> Optional[Dict[str, object]]:
         """Return the set of STAC assets that contain the RGB + NIR bands."""
 
@@ -148,8 +140,6 @@
 
         return None
 
-=======
->>>>>>> adf15901
     def _search_landsat_scenes(self, polygon: Polygon) -> List[LandsatScene]:
         """Query the STAC API for Landsat scenes covering ``polygon``."""
 
@@ -173,7 +163,6 @@
 
         for item in items:
             assets = item.assets
-<<<<<<< HEAD
             band_hrefs = self._resolve_band_hrefs(assets)
             if band_hrefs is None:
                 continue
@@ -182,16 +171,6 @@
             red_asset = band_hrefs["red"]
             green_asset = band_hrefs["green"]
             blue_asset = band_hrefs["blue"]
-=======
-            required_bands = {NIR_BAND, RED_BAND, GREEN_BAND, BLUE_BAND}
-            if not required_bands.issubset(assets):
-                continue
-
-            nir_asset = assets[NIR_BAND]
-            red_asset = assets[RED_BAND]
-            green_asset = assets[GREEN_BAND]
-            blue_asset = assets[BLUE_BAND]
->>>>>>> adf15901
 
             scenes.append(
                 LandsatScene(
@@ -214,18 +193,6 @@
         self, href: str, polygon: Polygon
     ) -> Tuple[np.ndarray, float, float]:
         """Read a single Landsat band clipped to ``polygon`` and return scaling."""
-<<<<<<< HEAD
-=======
-
-        # Set up rasterio environment with AWS request payer
-        env_options = {
-            'AWS_REQUEST_PAYER': 'requester',
-            'GDAL_HTTP_MULTIRANGE': 'YES',
-            'GDAL_HTTP_MERGE_CONSECUTIVE_RANGES': 'YES',
-            'GDAL_DISABLE_READDIR_ON_OPEN': 'EMPTY_DIR',
-            'CPL_VSIL_CURL_ALLOWED_EXTENSIONS': '.tif',
-        }
->>>>>>> adf15901
 
         try:
             with rasterio.open(href) as src:
@@ -261,13 +228,10 @@
         if isinstance(band, np.ma.MaskedArray):
             band = band.filled(np.nan)
 
-<<<<<<< HEAD
         band = data[0]
         if isinstance(band, np.ma.MaskedArray):
             band = band.filled(np.nan)
 
-=======
->>>>>>> adf15901
         band = band.astype("float32")
         if nodata is not None:
             band = np.where(np.isclose(band, nodata), np.nan, band)
