--- conflicted
+++ resolved
@@ -9,17 +9,11 @@
 ## 📋 Project Overview
 
 This project provides a Python-based workflow for detecting land cover changes
-<<<<<<< HEAD
-and deforestation using freely available Landsat imagery. The workflow talks
-directly to the public Landsat Collection 2 Level 2 archive published on AWS via
-the Element84 STAC API and computes NDVI locally using `rasterio`.
-=======
 and deforestation using freely available Landsat imagery. The original solution
 depended on Google Earth Engine, which is not available on Streamlit Community
 Cloud. The codebase now talks directly to the public Landsat Collection 2 Level
 2 archive published on AWS via the Element84 STAC API and computes NDVI locally
 using `rasterio`.
->>>>>>> 1e58e92c
 
 ### Key Features
 
@@ -30,11 +24,7 @@
   loss using NDVI trends.
 - ✅ **Interactive Visualizations**: Generates time series plots and interactive
   maps for quick exploration.
-<<<<<<< HEAD
-- ✅ **Streamlit Dashboard**: Runs without any private credentials and is ready
-=======
 - ✅ **Streamlit Dashboard**: Runs without Earth Engine credentials and is ready
->>>>>>> 1e58e92c
   for deployment on Streamlit Community Cloud.
 
 ---
@@ -45,39 +35,22 @@
 
 - Python 3.9 or higher
 - Internet connection (each analysis downloads Landsat COG tiles from AWS)
-<<<<<<< HEAD
 
 The Landsat archive hosted on AWS requires the `AWS_REQUEST_PAYER=requester`
 header. The detector automatically sets this header for you when fetching
 imagery, so no additional configuration is necessary for typical usage.
 
-=======
-
-The Landsat archive hosted on AWS requires the `AWS_REQUEST_PAYER=requester`
-header. The detector automatically sets this header for you when fetching
-imagery, so no additional configuration is necessary for typical usage.
-
->>>>>>> 1e58e92c
 ### Step 1: Install dependencies
 
 ```bash
 pip install -r requirements.txt
 ```
-<<<<<<< HEAD
 
 The requirements file includes `rasterio`, `pystac-client`, and Streamlit along
 with the scientific Python stack needed for the NDVI workflow.
 
 ### Step 2: Verify the detector locally
 
-=======
-
-The requirements file includes `rasterio`, `pystac-client`, and Streamlit along
-with the scientific Python stack needed for the NDVI workflow.
-
-### Step 2: Verify the detector locally
-
->>>>>>> 1e58e92c
 ```bash
 python - <<'PY'
 from deforestation_detector import DeforestationDetector
@@ -120,35 +93,6 @@
 
 2. **Run your custom analysis**:
 
-<<<<<<< HEAD
-   ```python
-   from deforestation_detector import DeforestationDetector
-   import pandas as pd
-
-   detector = DeforestationDetector(start_year=2015, end_year=2024)
-   locations = pd.read_csv("locations.csv")
-
-   results = {}
-   for _, row in locations.iterrows():
-       geom = detector.create_buffer_polygon(row.latitude, row.longitude, buffer_km=5)
-       results[row.location_name] = detector.extract_ndvi_time_series(geom, row.location_name)
-
-   detector.plot_ndvi_time_series(results)
-   ```
-
-3. **Interpret the output**: Review the console messages, the generated Matplotlib
-   figure, and the optional folium map (if you call `create_interactive_map`).
-
-### Streamlit Dashboard
-
-Run the interactive dashboard locally or deploy it to Streamlit Community Cloud
-without any extra secrets:
-
-```bash
-streamlit run streamlit_app.py
-```
-
-=======
 ### Streamlit App
 
 Deploy the interactive dashboard locally or on Streamlit Community Cloud:
@@ -189,7 +133,6 @@
 streamlit run streamlit_app.py
 ```
 
->>>>>>> 1e58e92c
 Upload a CSV (or use the bundled `locations.csv`) and click **Run analysis**.
 The app downloads the required Landsat scenes, calculates NDVI per observation,
 and displays charts, maps, and summary statistics.
@@ -208,32 +151,21 @@
 Deforestation is flagged when the mean NDVI in the final years of the series is
 more than 15 % lower than the mean of the initial years. You can adapt this
 threshold by modifying `analyze_deforestation` in `deforestation_detector.py`.
-<<<<<<< HEAD
-=======
 
 ---
 
 ## 🙋‍♀️ FAQ
->>>>>>> 1e58e92c
 
 **Why is the first run slow?**  
 Scenes are downloaded on demand from AWS. Subsequent runs that reuse the same
 locations and time range benefit from HTTP caching handled by GDAL.
 
-<<<<<<< HEAD
-## 🙋‍♀️ FAQ
-
-**Why is the first run slow?**  
-Scenes are downloaded on demand from AWS. Subsequent runs that reuse the same
-locations and time range benefit from HTTP caching handled by GDAL.
-=======
 **Can I use Sentinel-2 or another dataset?**  
 Yes. Update `_search_landsat_scenes` to point to a different STAC collection and
 adjust the band names and scaling factors accordingly.
 
 **Do I need a Google Earth Engine account?**  
 No. All data is accessed through open STAC APIs and processed locally.
->>>>>>> 1e58e92c
 
 **Can I use Sentinel-2 or another dataset?**  
 Yes. Update `_search_landsat_scenes` to point to a different STAC collection and
