# Deforestation Detection with Open Landsat Imagery

**Author:** Avner Gomes  
**Client:** Kunal Sachdeva  
**Project:** Land Cover Change Detection with NDVI Analysis

---

## 📋 Project Overview

This project provides a Python-based workflow for detecting land cover changes
and deforestation using freely available Landsat imagery. The original solution
depended on Google Earth Engine, which is not available on Streamlit Community
Cloud. The codebase now talks directly to the public Landsat Collection 2 Level
2 archive published on AWS via the Element84 STAC API and computes NDVI locally
using `rasterio`.

### Key Features

- ✅ **Flexible Input**: Accept CSV files with latitude/longitude coordinates.
- ✅ **NDVI Time Series**: Extracts and analyzes vegetation index data over
  multiple years.
- ✅ **Deforestation Detection**: Automatically flags significant vegetation
  loss using NDVI trends.
- ✅ **Interactive Visualizations**: Generates time series plots and interactive
  maps for quick exploration.
- ✅ **Streamlit Dashboard**: Runs without Earth Engine credentials and is ready
  for deployment on Streamlit Community Cloud.

---

## 🚀 Installation & Setup

### Prerequisites

- Python 3.9 or higher
- Internet connection (each analysis downloads Landsat COG tiles from AWS)

The Landsat archive hosted on AWS requires the `AWS_REQUEST_PAYER=requester`
header. The detector automatically sets this header for you when fetching
imagery, so no additional configuration is necessary for typical usage.

### Step 1: Install dependencies

```bash
pip install -r requirements.txt
```

The requirements file includes `rasterio`, `pystac-client`, and Streamlit along
with the scientific Python stack needed for the NDVI workflow.

### Step 2: Verify the detector locally

```bash
python - <<'PY'
from deforestation_detector import DeforestationDetector
detector = DeforestationDetector(start_year=2018, end_year=2024)
print("✓ Landsat STAC client is ready")
PY
```

If the script prints the confirmation message, the STAC client was initialised
successfully and network access is working.

---

## 📂 Project Structure

```
deforestation-detection-gee/
│
├── deforestation_detector.py    # Core Landsat NDVI workflow
├── locations.csv                # Sample locations for quick testing
├── README.md                    # Documentation (this file)
├── requirements.txt             # Python dependencies
├── streamlit_app.py             # Streamlit dashboard
└── simple_example.py            # Minimal script usage example
```

---

## 💻 Usage

### Command-line workflow

1. **Prepare your CSV file** with the following columns:

   ```csv
   location_name,latitude,longitude,description
   Location 1,44.2145,-122.1567,Description of location 1
   Location 2,42.9446,-122.1090,Description of location 2
   ```

2. **Run your custom analysis**:

<<<<<<< HEAD
   ```python
   from deforestation_detector import DeforestationDetector
   import pandas as pd

   detector = DeforestationDetector(start_year=2015, end_year=2024)
   locations = pd.read_csv("locations.csv")

   results = {}
   for _, row in locations.iterrows():
       geom = detector.create_buffer_polygon(row.latitude, row.longitude, buffer_km=5)
       results[row.location_name] = detector.extract_ndvi_time_series(geom, row.location_name)

   detector.plot_ndvi_time_series(results)
   ```

3. **Interpret the output**: Review the console messages, the generated Matplotlib
   figure, and the optional folium map (if you call `create_interactive_map`).

### Streamlit Dashboard

Run the interactive dashboard locally or deploy it to Streamlit Community Cloud
without any extra secrets:

=======
### Streamlit App

Deploy the interactive dashboard locally or on Streamlit Community Cloud:

```bash
pip install -r requirements.txt
streamlit run streamlit_app.py
```

When running on Streamlit Community Cloud, add your Google Earth Engine service account
credentials to `st.secrets` using the keys `GEE_SERVICE_ACCOUNT` and `GEE_PRIVATE_KEY`.
If no CSV is uploaded, the app falls back to the bundled `locations.csv` example.

### Advanced Usage

#### Customize Analysis Period

```python
from deforestation_detector import DeforestationDetector

# Analyze different time period
detector = DeforestationDetector(start_year=2010, end_year=2023)
```

#### Adjust Buffer Size

```python
# Create 10km buffer instead of default 5km
geometry = detector.create_buffer_polygon(latitude, longitude, buffer_km=10)
```

   detector = DeforestationDetector(start_year=2015, end_year=2024)
   locations = pd.read_csv("locations.csv")

   results = {}
   for _, row in locations.iterrows():
       geom = detector.create_buffer_polygon(row.latitude, row.longitude, buffer_km=5)
       results[row.location_name] = detector.extract_ndvi_time_series(geom, row.location_name)

   detector.plot_ndvi_time_series(results)
   ```

3. **Interpret the output**: Review the console messages, the generated Matplotlib
   figure, and the optional folium map (if you call `create_interactive_map`).

### Streamlit Dashboard

Run the interactive dashboard locally or deploy it to Streamlit Community Cloud
without any extra secrets:

>>>>>>> 1c37c498
```bash
streamlit run streamlit_app.py
```

Upload a CSV (or use the bundled `locations.csv`) and click **Run analysis**.
The app downloads the required Landsat scenes, calculates NDVI per observation,
and displays charts, maps, and summary statistics.

---

## 📊 Understanding the Outputs

- **NDVI Time Series Plot** – Shows individual observations, a smoothed trend,
  and annual averages.
- **Summary Table** – Lists statistics per location, highlighting areas with
  significant NDVI decline.
- **Interactive Map** – Uses folium to colour-code locations based on the
  detected trend.

Deforestation is flagged when the mean NDVI in the final years of the series is
more than 15 % lower than the mean of the initial years. You can adapt this
threshold by modifying `analyze_deforestation` in `deforestation_detector.py`.

---

## 🙋‍♀️ FAQ

**Why is the first run slow?**  
Scenes are downloaded on demand from AWS. Subsequent runs that reuse the same
locations and time range benefit from HTTP caching handled by GDAL.

**Can I use Sentinel-2 or another dataset?**  
Yes. Update `_search_landsat_scenes` to point to a different STAC collection and
adjust the band names and scaling factors accordingly.

**Do I need a Google Earth Engine account?**  
No. All data is accessed through open STAC APIs and processed locally.

---

## 🛠️ Troubleshooting

- **`RasterioIOError` when downloading assets** – Verify that outbound HTTPS
  traffic is allowed and retry; intermittent network hiccups can happen when
  streaming large rasters.
- **Empty NDVI results** – Check that the buffer size covers your area of
  interest and that Landsat acquired cloud-free observations in the selected
  period.
- **Streamlit session hits memory limits** – Reduce the buffer radius or the
  number of locations so each analysis downloads a smaller cutout.

---

## 📄 License

This project is distributed under the terms of the MIT License. See
[`LICENSE`](LICENSE) for details.
<|MERGE_RESOLUTION|>--- conflicted
+++ resolved
@@ -93,7 +93,19 @@
 
 2. **Run your custom analysis**:
 
-<<<<<<< HEAD
+### Streamlit App
+
+Deploy the interactive dashboard locally or on Streamlit Community Cloud:
+
+```bash
+pip install -r requirements.txt
+streamlit run streamlit_app.py
+```
+
+When running on Streamlit Community Cloud, add your Google Earth Engine service account
+credentials to `st.secrets` using the keys `GEE_SERVICE_ACCOUNT` and `GEE_PRIVATE_KEY`.
+If no CSV is uploaded, the app falls back to the bundled `locations.csv` example.
+
    ```python
    from deforestation_detector import DeforestationDetector
    import pandas as pd
@@ -117,58 +129,6 @@
 Run the interactive dashboard locally or deploy it to Streamlit Community Cloud
 without any extra secrets:
 
-=======
-### Streamlit App
-
-Deploy the interactive dashboard locally or on Streamlit Community Cloud:
-
-```bash
-pip install -r requirements.txt
-streamlit run streamlit_app.py
-```
-
-When running on Streamlit Community Cloud, add your Google Earth Engine service account
-credentials to `st.secrets` using the keys `GEE_SERVICE_ACCOUNT` and `GEE_PRIVATE_KEY`.
-If no CSV is uploaded, the app falls back to the bundled `locations.csv` example.
-
-### Advanced Usage
-
-#### Customize Analysis Period
-
-```python
-from deforestation_detector import DeforestationDetector
-
-# Analyze different time period
-detector = DeforestationDetector(start_year=2010, end_year=2023)
-```
-
-#### Adjust Buffer Size
-
-```python
-# Create 10km buffer instead of default 5km
-geometry = detector.create_buffer_polygon(latitude, longitude, buffer_km=10)
-```
-
-   detector = DeforestationDetector(start_year=2015, end_year=2024)
-   locations = pd.read_csv("locations.csv")
-
-   results = {}
-   for _, row in locations.iterrows():
-       geom = detector.create_buffer_polygon(row.latitude, row.longitude, buffer_km=5)
-       results[row.location_name] = detector.extract_ndvi_time_series(geom, row.location_name)
-
-   detector.plot_ndvi_time_series(results)
-   ```
-
-3. **Interpret the output**: Review the console messages, the generated Matplotlib
-   figure, and the optional folium map (if you call `create_interactive_map`).
-
-### Streamlit Dashboard
-
-Run the interactive dashboard locally or deploy it to Streamlit Community Cloud
-without any extra secrets:
-
->>>>>>> 1c37c498
 ```bash
 streamlit run streamlit_app.py
 ```
